#!/usr/bin/env python
# -*- coding: utf-8 -*-

"""
Tools to filter HMM hits by synteny structure
"""

from __future__ import annotations
import os
import sys
import logging
from pathlib import Path

import pandas as pd

from pynteny.preprocessing import FASTA
from pynteny.hmm import HMMER, PGAP
import pynteny.parsers.labelparser as labelparser
import pynteny.parsers.syntenyparser as syntenyparser

logger = logging.getLogger(__name__)


class SyntenyPatternFilters:
    """Methods to filter hmm hits in the  same contig by synteny structure
    or collinearity. These filters are inputs to pandas.Dataframe.rolling method.
    """

    def __init__(self, synteny_structure: str, unordered: bool = False) -> None:
        """Initialize filter class from synteny structure.

        Args:
            synteny_structure (str): a str describing the desired synteny structure,
                structured as follows:

                '>hmm_a N_ab hmm_b bc <hmm_c'

                where N_ab corresponds to the maximum number of genes separating
                gene found by hmm_a and gene found by hmm_b, and hmm_ corresponds
                to the name of the hmm as provided in the keys of hmm_hits.
                More than two hmms can be concatenated. Strand location may be
                specified by using '>' for sense and '<' for antisense.
            unordered (bool, optional): whether the HMMs should be arranged in the
                exact same order displayed in the synteny_structure or in
                any order. If ordered, the filters would filter collinear rather
                than syntenic structures. Defaults to False.
        """
<<<<<<< HEAD
        parsed_structure = syntenyparser.parse_synteny_structure(synteny_structure)
=======
        parsed_structure = SyntenyParser.parse_synteny_structure(synteny_structure)
>>>>>>> 7eba5190
        hmm_codes = list(range(len(parsed_structure["hmm_groups"])))
        self.hmm_code_order_pattern = hmm_codes

        if unordered:
            max_distance = max(parsed_structure["distances"])
            max_distances = [float("inf")] + [
                max_distance for _ in parsed_structure["distances"]
            ]
        else:
            max_distances = [float("inf")] + parsed_structure["distances"]
        min_distances = [-float("inf")] + [0 for _ in parsed_structure["distances"]]
        self.distance_order_pattern = [
            (min_dist, max_dist + 1)
            for min_dist, max_dist in zip(min_distances, max_distances)
        ]

        self.strand_order_pattern = list(
            map(
                lambda strand: -1 if strand == "neg" else (1 if strand == "pos" else 0),
                parsed_structure["strands"],
            )
        )
        self._unordered = unordered

    def contains_hmm_pattern(self, data: pd.Series) -> int:
        """Check if series items contain a profile HMM

        Args:
            data (pd.Series): a series resulting from calling rolling on a pandas column.

        Returns:
            int: 1 for True 0 for False.
        """
        if self._unordered:
            return 1 if set(data.values) == set(self.hmm_code_order_pattern) else 0
        else:
            return 1 if data.values.tolist() == self.hmm_code_order_pattern else 0

    def contains_distance_pattern(self, data: pd.Series) -> int:
        """Check if series items satisfy the maximum distance
           between HMM hits.

        Args:
            data (pd.Series): a series resulting from calling rolling on a pandas column.

        Returns:
            int: 1 for True 0 for False.
        """
        return (
            1
            if all(
                [
                    (data_dist <= max_dist) and (data_dist > min_dist)
                    for data_dist, (min_dist, max_dist) in zip(
                        data.values.tolist(), self.distance_order_pattern
                    )
                ]
            )
            else 0
        )

    def contains_strand_pattern(self, data: pd.Series) -> int:
        """Check if series items satisfy the strand pattern
           between HMM hits.

        Args:
            data (pd.Series): a series resulting from calling rolling on a pandas column.

        Returns:
            int: 1 for True 0 for False.
        """
        strand_comparisons = []
        for data_strand, pattern_strand in zip(data.values, self.strand_order_pattern):
            if pattern_strand != 0:
                strand_comparisons.append(data_strand == pattern_strand)
            else:
                strand_comparisons.append(True)
        return 1 if all(strand_comparisons) else 0


class SyntenyHMMfilter:
    """Tools to search for synteny structures among sets of hmm models"""

    def __init__(
        self, hmm_hits: dict, synteny_structure: str, unordered: bool = True
    ) -> None:
        """Search for contigs that satisfy the given gene synteny structure.

        Args:
            hmm_hits (dict): a dict of pandas DataFrames, as output by
                parseHMMsearchOutput with keys corresponding to hmm names
            synteny_structure (str): a str describing the desired synteny structure,
                structured as follows:

                '>hmm_a N_ab hmm_b bc <hmm_c'

                where N_ab corresponds to the maximum number of genes separating
                gene found by hmm_a and gene found by hmm_b, and hmm_ corresponds
                to the name of the hmm as provided in the keys of hmm_hits.
                More than two hmms can be concatenated. Strand location may be
                specificed by using '>' for sense and '<' for antisense.
            unordered (bool, optional): whether the HMMs should be arranged in the
                exact same order displayed in the synteny_structure or in
                any order. If ordered, the filters would filter collinear rather
                than syntenic structures. Defaults to True.
        """
        self._unordered = unordered
        self._hmm_hits = hmm_hits
        self._hmms = list(hmm_hits.keys())
        self._synteny_structure = synteny_structure
        self._contains_hmm_groups = syntenyparser.contains_HMM_groups(
            self._synteny_structure
        )
        self._parsed_structure = syntenyparser.parse_synteny_structure(
            self._synteny_structure
        )
        if self._unordered:
            self._parsed_structure["strands"] = [
                "" for _ in self._parsed_structure["strands"]
            ]
            logger.warning(
                "Disregarding strand location as unordered structured selected"
            )
        self._hmm_order_dict = dict(
            zip(
                self._parsed_structure["hmm_groups"],
                range(len(self._parsed_structure["hmm_groups"])),
            )
        )
        self._n_hmm_groups = len(self._hmm_order_dict)
        self._unordered = unordered

    def _assign_code_to_HMM(self, hmm_group_name: str) -> int:
        hmm_group_name = str(hmm_group_name)
        code = [
            code
            for hmm_group, code in self._hmm_order_dict.items()
            if set(hmm_group_name.split("|")).issubset(set(hmm_group.split("|")))
        ]
        if len(code) > 1:
            logger.error(
                f"HMM: {hmm_group_name} found in more than one hmm group in synteny structure"
            )
            sys.exit(1)
        if not code:
            logger.error(f"No code found for HMM: {hmm_group_name}")
            sys.exit(1)
        return code[0]

    def _add_meta_codes_to_HMM_hits(self, all_hit_labels: pd.Dataframe) -> pd.Dataframe:
        """Add numeric codes for each hmm and strand, compute distance between genes"""
        all_hit_labels["gene_pos_diff"] = all_hit_labels.gene_pos.diff()
        all_hit_labels.loc[
            0, "gene_pos_diff"
        ] = 1  # required for rolling (skips first nan)
        all_hit_labels["hmm_code"] = all_hit_labels.hmm.apply(self._assign_code_to_HMM)
        all_hit_labels["strand"] = all_hit_labels.strand.apply(
            lambda strand: -1 if strand == "neg" else (1 if strand == "pos" else 0)
        )
        return all_hit_labels

    def _merge_hits_by_HMM_group(self, hits: pd.DataFrame):
        """Merge hit sequences within an HMM group representing
        the same gene symbol. Drop duplicated hits within
        each HMM group.
        """
        groups = hits.groupby(["full_label"]).groups
        for group_idxs in groups.values():
            hmm_names = set(hits.loc[group_idxs, "hmm"].values)
            candidate_hmm_group = [
                hmm_group_str
                for hmm_group_str in self._parsed_structure["hmm_groups"]
                if hmm_names.issubset(set(hmm_group_str.split("|")))
            ]
            if candidate_hmm_group:
                hmm_group = "|".join(hmm_names)
            else:
                hmm_group = "discard"
            hits.loc[group_idxs, "hmm"] = hmm_group
        hits = hits[hits.hmm != "discard"].drop_duplicates()
        hits.hmm = hits.hmm.apply(lambda x: str(x))
        return hits

    def get_all_HMM_hits(self) -> pd.DataFrame:
        """Group and preprocess all hit labels into a single dataframe.

        Returns:
            pd.DataFrame: HMMER3 hit labels matching provided HMMs.
        """
        hit_labels = {}
        for hmm, hits in self._hmm_hits.items():
            labels = hits.id.values.tolist()
            if not labels:
                logger.error(f"No records found in database matching HMM: {hmm}")
                sys.exit(1)
            hit_labels[hmm] = labelparser.parse_from_list(labels)
            hit_labels[hmm]["hmm"] = hmm
        # Create single dataframe with new column corresponding to HMM and all hits
        # Remove contigs with less hits than the number of hmms in synteny structure (drop if enabling partial searching)
        all_hit_labels = (
            pd.concat(hit_labels.values())
            .groupby("contig")
            .filter(lambda x: len(x) >= self._n_hmm_groups)
            .sort_values(["contig", "gene_pos"], ascending=True)
        )
        all_hit_labels = all_hit_labels.reset_index(drop=True)
        if self._contains_hmm_groups:
            all_hit_labels = self._merge_hits_by_HMM_group(all_hit_labels)
        all_hit_labels = all_hit_labels.reset_index(drop=True)
        return self._add_meta_codes_to_HMM_hits(all_hit_labels)

    def filter_hits_by_synteny_structure(self) -> dict:
        """Search for contigs that satisfy the given gene synteny structure.

        Returns:
            dict: HMMER3 hits separated by contig.
        """
        all_matched_hits = {}
        filters = SyntenyPatternFilters(
            self._synteny_structure, unordered=self._unordered
        )
        all_hit_labels = self.get_all_HMM_hits()
        if all_hit_labels.full_label.duplicated().any():
            logger.warning(
                "At least two different HMMs produced identical sequence hits"
            )
        if all_hit_labels.full_label.duplicated().sum() == all_hit_labels.shape[0] / 2:
            logger.error(
                (
                    "All input profile HMMs rendered identical sequence hits. "
                    "Inspect HMMER output tables to evaluate hits."
                )
            )
            sys.exit(1)
        contig_names = all_hit_labels.contig.unique()

        for contig in contig_names:
            contig_hits = all_hit_labels[all_hit_labels.contig == contig].reset_index(
                drop=True
            )
            matched_hit_labels = {
                hmm_group: [] for hmm_group in contig_hits.hmm.unique()
            }

            if contig_hits.hmm.nunique() >= self._n_hmm_groups:
<<<<<<< HEAD
=======

>>>>>>> 7eba5190
                hmm_match = contig_hits.hmm_code.rolling(
                    window=self._n_hmm_groups
                ).apply(filters.contains_hmm_pattern)
                strand_match = contig_hits.strand.rolling(
                    window=self._n_hmm_groups
                ).apply(filters.contains_strand_pattern)
                if self._n_hmm_groups > 1:
                    distance_match = contig_hits.gene_pos_diff.rolling(
                        window=self._n_hmm_groups
                    ).apply(filters.contains_distance_pattern)
                    matched_rows = contig_hits[
                        (hmm_match == 1) & (strand_match == 1) & (distance_match == 1)
                    ]
                else:
                    matched_rows = contig_hits[(hmm_match == 1) & (strand_match == 1)]
                for i in matched_rows.index:
                    matched_hits = contig_hits.iloc[
                        i - (self._n_hmm_groups - 1) : i + 1, :
                    ]
                    for label, hmm in zip(
                        (matched_hits.full_label.values), matched_hits.hmm
                    ):
                        matched_hit_labels[hmm].append(label)

                all_matched_hits[contig] = matched_hit_labels
        return all_matched_hits


class SyntenyHits:
    """Store and manipulate synteny hits by contig"""

    def __init__(self, synteny_hits: pd.DataFrame) -> None:
        """
        Initialize from synteny hits object.
        """
        self._synteny_hits = synteny_hits.drop_duplicates()

    @staticmethod
    def _hits_to_dataframe(hits_by_contig: dict) -> pd.DataFrame:
        """Return synteny hits as a dataframe"""
        data = []
        columns = [
            "contig",
            "gene_id",
            "gene_number",
            "locus",
            "strand",
            "full_label",
            "hmm",
        ]
        for contig, matched_hits in hits_by_contig.items():
            for hmm, labels in matched_hits.items():
                for label in labels:
                    parsed_label = labelparser.parse(label)
                    data.append(
                        [
                            parsed_label["contig"],
                            parsed_label["gene_id"],
                            parsed_label["gene_pos"],
                            parsed_label["locus_pos"],
                            parsed_label["strand"],
                            parsed_label["full_label"],
                            hmm,
                        ]
                    )
        return pd.DataFrame(data, columns=columns).sort_values(
            ["contig", "gene_number"]
        )

    @classmethod
    def from_hits_dict(cls, hits_by_contig: dict) -> SyntenyHits:
        """Initialize SyntenyHits object from hits_by_contig dictionary.

        Args:
            hits_by_contig (dict): HMMER3 hit labels separated by contig name.

        Returns:
            SyntenyHits: initialized object of class SyntenyHits.
        """
        return cls(cls._hits_to_dataframe(hits_by_contig))

    @property
    def hits(self) -> pd.DataFrame:
        """Return synteny hits.

        Returns:
            pd.DataFrame: Synteny hits as dataframe.
        """
        return self._synteny_hits

    def add_HMM_meta_info_to_hits(self, hmm_meta: Path) -> SyntenyHits:
        """Add molecular metadata to synteny hits.

        Args:
            hmm_meta (Path): path to PGAP metadata file.

        Returns:
            SyntenyHits: and instance of class SyntenyHits.
        """
        fields = ["gene_symbol", "label", "product", "ec_number"]
        if all([f in self._synteny_hits.columns for f in fields]):
            return self._synteny_hits
        pgap = PGAP(hmm_meta)
        self._synteny_hits[fields] = ""
        # for i, row in self._synteny_hits.iterrows():
        for row in self._synteny_hits.itertuples():
            i = getattr(row, "Index")
            hmm_group = getattr(row, "hmm")
            meta_values = [
                [
                    str(v).replace("nan", "")
                    for k, v in pgap.get_meta_info_for_HMM(hmm).items()
                    if k != "#ncbi_accession"
                ]
                for hmm in hmm_group.split("|")  # row.hmm.split("|")
            ]
            self._synteny_hits.loc[i, fields] = ["|".join(v) for v in zip(*meta_values)]
        return SyntenyHits(self._synteny_hits)

    def write_to_TSV(self, output_tsv: Path) -> None:
        """Write synteny hits to a TSV file.

        Args:
            output_tsv (Path): path to output tsv file.
        """
        self._synteny_hits.to_csv(output_tsv, sep="\t", index=False)

    def write_hit_sequences_to_FASTA_files(
        self,
        sequence_database: Path,
        output_dir: Path = None,
        output_prefix: str = None,
    ) -> None:
        """Write matching sequences to FASTA files.

        Args:
            sequence_database (Path): path to the peptide or nucleotide sequence database
                in which the synteny search was conducted.
            output_dir (Path, optional): path to output directory. Defaults to None.
            output_prefix (str, optional): prefix for output files. Defaults to None.
        """
        fasta = FASTA(sequence_database)
        hmm_groups = self._synteny_hits.hmm.unique().tolist()

        for hmm_group in hmm_groups:
            record_ids = self._synteny_hits[
                self._synteny_hits.hmm == hmm_group
            ].full_label.values.tolist()

            if (
                "gene_symbol" in self._synteny_hits.columns
                and "label" in self._synteny_hits.columns
            ):
                gene_symbol = self._synteny_hits[
                    self._synteny_hits.hmm == hmm_group
                ].gene_symbol.unique()[0]
                gene_label = self._synteny_hits[
                    self._synteny_hits.hmm == hmm_group
                ].label.unique()[0]
                gene_id = (
                    gene_symbol
                    if not pd.isna(gene_symbol)
                    else (gene_label if not pd.isna(gene_label) else "")
                )
            else:
                gene_id = ""
            gene_id_str = gene_id + "_" if gene_id else ""

            output_fasta = (
                output_dir
                / f"{output_prefix}{gene_id_str.replace('|', '_')}{hmm_group.replace('|', '_')}_hits.fasta"
            )
            if record_ids:
                fasta.filter_by_IDs(
                    record_ids=record_ids,
                    output_file=output_fasta,
                    point_to_new_file=False,
                )
            else:
                logger.warning(
                    f"No record matches found in synteny structure for HMM: {hmm_group}"
                )


def filter_FASTA_by_synteny_structure(
    synteny_structure: str,
    input_fasta: Path,
    input_hmms: list[Path],
    unordered: bool = False,
    hmm_meta: Path = None,
    hmmer_output_dir: Path = None,
    reuse_hmmer_results: bool = True,
    method: str = "hmmsearch",
    processes: int = None,
    additional_args: list[str] = None,
) -> SyntenyHits:
    """Generate protein-specific database by filtering sequence database
       to only contain sequences which satisfy the provided (gene/hmm) structure.

    Args:
        synteny_structure (str): a str describing the desired synteny structure,
            structured as follows:

            '>hmm_a N_ab hmm_b bc <hmm_c'

            where N_ab corresponds to the maximum number of genes separating
            gene found by hmm_a and gene found by hmm_b, and hmm_ corresponds
            to the name of the hmm as provided in the keys of hmm_hits.
            More than two hmms can be concatenated. Strand location may be
            specificed by using '>' for sense and '<' for antisense.
        input_fasta (Path): input fasta containing sequence database to be searched.
        input_hmms (list[Path]): list containing paths to hmms contained in synteny structure.
        unordered (bool, optional): whether HMM hits should follow the exact order
            displayed in the synteny structure string or not, i.e., whether
            to search for only synteny (colocation) or collinearity as well
            (same order). Defaults to False.
        hmm_meta (Path, optional): path to PGAP's metadata file. Defaults to None.
        hmmer_output_dir (Path, optional): output directory to store HMMER3 output files. Defaults to None.
        reuse_hmmer_results (bool, optional): if True then HMMER3 won't be run again for HMMs already
            searched in the same output directory. Defaults to True.
        method (str, optional): select between 'hmmsearch' or 'hmmscan'. Defaults to 'hmmsearch'.
        processes (int, optional): maximum number of threads to be employed. Defaults to all minus one.
        additional_args (list[str], optional): additional arguments to hmmsearch or hmmscan. Each
            element in the list is a string with additional arguments for each
            input hmm (arranged in the same order), an element can also take a
            value of None to avoid passing additional arguments for a specific
            input hmm. A single string may also be passed, in which case the
            same additional argument is passed to hmmsearch for all input hmms. Defaults to None.

    Returns:
        SyntenyHits: object of class SyntenyHits containing labels matching synteny structure.
    """
    if hmmer_output_dir is None:
        hmmer_output_dir = Path(input_fasta.parent) / "hmmer_outputs"

    if additional_args is None:
        additional_args = [None for _ in input_hmms]

    # if type(additional_args) == str:
    if isinstance(additional_args, str):
        logger.warning(f"Repeating hmmsearch arg: '{additional_args}' for all HMMs")
        additional_args = [additional_args for _ in input_hmms]

    # elif type(additional_args) == list:
    elif isinstance(additional_args, list):
        if len(additional_args) == 1:
            logger.warning(
                f"Repeating hmmsearch arg: '{additional_args[0]}' for all HMMs"
            )
            additional_args = [additional_args[0] for _ in input_hmms]

        if (len(additional_args) > 1) and (len(additional_args) < len(input_hmms)):
            logger.error(
                "Provided additional argument strings are less than the number of input hmms."
            )
    else:
        logger.error(
            "Additional arguments must be: 1) a list[str], 2) a str, or 3) None"
        )
        sys.exit(1)
    if not os.path.isdir(hmmer_output_dir):
        os.mkdir(hmmer_output_dir)

    logger.info("Running Hmmer")
    hmmer = HMMER(
        input_hmms=input_hmms,
        input_data=input_fasta,
        hmm_output_dir=hmmer_output_dir,
        processes=processes,
        additional_args=additional_args,
    )
    hmm_hits = hmmer.get_HMMER_tables(
        reuse_hmmer_results=reuse_hmmer_results, method=method
    )
    hmms_without_hits = []
    for hmm_name, hmmer_hits in hmm_hits.items():
        if hmmer_hits.empty:
            hmms_without_hits.append(hmm_name)
    if hmms_without_hits:
        for hmm_name in hmms_without_hits:
            logger.error(f"No records found in database matching HMM: {hmm_name}")
        sys.exit(1)

    logger.info("Filtering results by synteny structure")
    syntenyfilter = SyntenyHMMfilter(hmm_hits, synteny_structure, unordered=unordered)
    hits_by_contig = syntenyfilter.filter_hits_by_synteny_structure()
    if hmm_meta is not None:
        return SyntenyHits.from_hits_dict(hits_by_contig).add_HMM_meta_info_to_hits(
            hmm_meta
        )
    else:
        return SyntenyHits.from_hits_dict(hits_by_contig)<|MERGE_RESOLUTION|>--- conflicted
+++ resolved
@@ -45,11 +45,7 @@
                 any order. If ordered, the filters would filter collinear rather
                 than syntenic structures. Defaults to False.
         """
-<<<<<<< HEAD
         parsed_structure = syntenyparser.parse_synteny_structure(synteny_structure)
-=======
-        parsed_structure = SyntenyParser.parse_synteny_structure(synteny_structure)
->>>>>>> 7eba5190
         hmm_codes = list(range(len(parsed_structure["hmm_groups"])))
         self.hmm_code_order_pattern = hmm_codes
 
@@ -295,10 +291,7 @@
             }
 
             if contig_hits.hmm.nunique() >= self._n_hmm_groups:
-<<<<<<< HEAD
-=======
-
->>>>>>> 7eba5190
+
                 hmm_match = contig_hits.hmm_code.rolling(
                     window=self._n_hmm_groups
                 ).apply(filters.contains_hmm_pattern)
