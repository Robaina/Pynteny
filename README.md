# Pynteny: synteny hmm searches made easy in Python

1. Install environment

conda env create -f environment.yml

# Possible applications:

1. Detect operons in (assembled) environmental samples, MAGs for instance. These operons may be specific of certain taxa, which could lead to taxonomic identification/confirmation besides functional identification.


# TODO: 
1. Use Path from pathlib instead of str
2. Enable search of TigrFAM by gene name? need gene/TigrFAM dictionary
<<<<<<< HEAD
3. Organize code into a package / CLI
4. Use python logger instead of print statements
=======
3. Enable inputing gbk files instead of fasta/assembly files
>>>>>>> a261c555
<|MERGE_RESOLUTION|>--- conflicted
+++ resolved
@@ -12,9 +12,6 @@
 # TODO: 
 1. Use Path from pathlib instead of str
 2. Enable search of TigrFAM by gene name? need gene/TigrFAM dictionary
-<<<<<<< HEAD
 3. Organize code into a package / CLI
 4. Use python logger instead of print statements
-=======
-3. Enable inputing gbk files instead of fasta/assembly files
->>>>>>> a261c555
+5. Enable inputing gbk files instead of fasta/assembly files